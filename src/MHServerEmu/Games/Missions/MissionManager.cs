--- conflicted
+++ resolved
@@ -174,7 +174,56 @@
             return true;
         }
 
-<<<<<<< HEAD
+        /// <summary>
+        /// Returns <see langword="true"/> if the provided <see cref="MissionPrototype"/> is valid for this <see cref="MissionManager"/> instance.
+        /// </summary>
+        public bool ShouldCreateMission(MissionPrototype missionPrototype)
+        {
+            if (missionPrototype == null)
+                return Logger.WarnReturn(false, "ShouldCreateMission(): missionPrototype == false");
+
+            if (missionPrototype is OpenMissionPrototype)
+            {
+                if (IsRegionMissionManager() == false)
+                    return false;
+            }
+            else
+            {
+                if (IsPlayerMissionManager() == false)
+                    return false;
+            }
+
+            return IsMissionValidAndApprovedForUse(missionPrototype);
+        }
+
+        /// <summary>
+        /// Validates the provided <see cref="MissionPrototype"/>.
+        /// </summary>
+        private bool IsMissionValidAndApprovedForUse(MissionPrototype missionPrototype)
+        {
+            if (missionPrototype == null)
+                return false;
+
+            if (missionPrototype.ApprovedForUse() == false)
+                return false;
+
+            if (missionPrototype is OpenMissionPrototype
+             || missionPrototype is LegendaryMissionPrototype
+             || missionPrototype is DailyMissionPrototype
+             || missionPrototype is AdvancedMissionPrototype)
+            {
+                if (missionPrototype.IsLiveTuningEnabled() == false)
+                    return false;
+            }
+
+            // TODO: Game::OmegaMissionsEnabled() && missionPrototype is DailyMissionPrototype
+            bool omegaMissionsEnabled = true;
+            if (omegaMissionsEnabled == false && missionPrototype is DailyMissionPrototype)
+                return false;
+
+            return true;
+        }
+
         public static readonly InvalidMission[] InvalidMissions = new InvalidMission[]
         {
             InvalidMission.CH00TrainingPathingController,
@@ -213,56 +262,6 @@
             CivilWarDailyIronmanOM05HydraZoo = 14812369129072701055,
             CivilWarDailyIronmanOM06TeamUpDefeatAIM = 6784016171053232444,
             CivilWarDailyIronmanOM07InteractDefeatHand = 8062690480896488047,
-=======
-        /// <summary>
-        /// Returns <see langword="true"/> if the provided <see cref="MissionPrototype"/> is valid for this <see cref="MissionManager"/> instance.
-        /// </summary>
-        public bool ShouldCreateMission(MissionPrototype missionPrototype)
-        {
-            if (missionPrototype == null)
-                return Logger.WarnReturn(false, "ShouldCreateMission(): missionPrototype == false");
-
-            if (missionPrototype is OpenMissionPrototype)
-            {
-                if (IsRegionMissionManager() == false)
-                    return false;
-            }
-            else
-            {
-                if (IsPlayerMissionManager() == false)
-                    return false;
-            }
-
-            return IsMissionValidAndApprovedForUse(missionPrototype);
-        }
-
-        /// <summary>
-        /// Validates the provided <see cref="MissionPrototype"/>.
-        /// </summary>
-        private bool IsMissionValidAndApprovedForUse(MissionPrototype missionPrototype)
-        {
-            if (missionPrototype == null)
-                return false;
-
-            if (missionPrototype.ApprovedForUse() == false)
-                return false;
-
-            if (missionPrototype is OpenMissionPrototype
-             || missionPrototype is LegendaryMissionPrototype
-             || missionPrototype is DailyMissionPrototype
-             || missionPrototype is AdvancedMissionPrototype)
-            {
-                if (missionPrototype.IsLiveTuningEnabled() == false)
-                    return false;
-            }
-
-            // TODO: Game::OmegaMissionsEnabled() && missionPrototype is DailyMissionPrototype
-            bool omegaMissionsEnabled = true;
-            if (omegaMissionsEnabled == false && missionPrototype is DailyMissionPrototype)
-                return false;
-
-            return true;
->>>>>>> 88be3893
         }
     }
 }