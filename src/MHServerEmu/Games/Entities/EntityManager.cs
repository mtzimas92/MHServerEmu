--- conflicted
+++ resolved
@@ -83,16 +83,10 @@
             WorldEntity worldEntity = new(baseData, _game.CurrentRepId, position, health, mapAreaId, healthMaxOther, regionId, mapCellId, contextAreaRef);
             worldEntity.RegionId = regionId;
             _entityDict.Add(baseData.EntityId, worldEntity);
-<<<<<<< HEAD
             worldEntity.EnterWorld(cell, position, orientation);
             int CombatLevel = CharacterLevel;
-            worldEntity.PropertyCollection.List.Add(new(PropertyEnum.CharacterLevel, CharacterLevel));
-            worldEntity.PropertyCollection.List.Add(new(PropertyEnum.CombatLevel, CombatLevel)); // zero effect
-=======
-
             worldEntity.PropertyCollection[PropertyEnum.CharacterLevel] = CharacterLevel;
             worldEntity.PropertyCollection[PropertyEnum.CombatLevel] = CombatLevel;         // zero effect
->>>>>>> b3564cbe
 
             return worldEntity;
         }
