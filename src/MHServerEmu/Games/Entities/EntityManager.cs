--- conflicted
+++ resolved
@@ -55,34 +55,12 @@
             int mapCellId = (int)cell.Id;
             PrototypeId contextAreaRef = (PrototypeId)cell.Area.PrototypeId;
 
-<<<<<<< HEAD
             ReplicatedPropertyCollection properties = new(_game.CurrentRepId);
             properties[PropertyEnum.MapPosition] = position;
             properties[PropertyEnum.MapAreaId] = mapAreaId;
             properties[PropertyEnum.MapRegionId] = regionId;
             properties[PropertyEnum.MapCellId] = mapCellId;
             properties[PropertyEnum.ContextAreaRef] = contextAreaRef;
-=======
-            WorldEntity worldEntity = new(baseData, _game.CurrentRepId, position, health, mapAreaId, healthMaxOther, regionId, mapCellId, contextAreaRef);
-            worldEntity.RegionId = regionId;
-            worldEntity.EnterWorld(cell, position, orientation);
-            _entityDict.Add(baseData.EntityId, worldEntity);
-            return worldEntity;
-        }
-
-        public WorldEntity CreateWorldEntityEnemy(Cell cell, PrototypeId prototypeId, Vector3 position, Orientation orientation,
-            int health, bool requiresEnterGameWorld, int characterLevel)
-        {
-            EntityBaseData baseData = (requiresEnterGameWorld == false)
-                ? new EntityBaseData(GetNextEntityId(), prototypeId, position, orientation)
-                : new EntityBaseData(GetNextEntityId(), prototypeId, null, null);
-
-            ulong regionId = cell.GetRegion().Id;
-            int healthMaxOther = health;
-            int mapAreaId = (int)cell.Area.Id;
-            int mapCellId = (int)cell.Id;
-            PrototypeId contextAreaRef = (PrototypeId)cell.Area.PrototypeId;
->>>>>>> 24c2a4c2
 
             if (health > 0) {
                 properties[PropertyEnum.Health] = health;
@@ -142,13 +120,8 @@
             return item;
         }
 
-<<<<<<< HEAD
-        public Transition SpawnTargetTeleport(Cell cell, TransitionPrototype transitionProto, Vector3 position, Vector3 orientation,
+        public Transition SpawnTargetTeleport(Cell cell, TransitionPrototype transitionProto, Vector3 position, Orientation orientation,
             bool requiresEnterGameWorld, PrototypeId targetRef, bool OverrideSnapToFloor)
-=======
-        public Transition SpawnTransitionMarker(Cell cell, TransitionPrototype transitionProto, Vector3 position, Orientation orientation,
-            bool requiresEnterGameWorld, bool OverrideSnapToFloor)
->>>>>>> 24c2a4c2
         {
             if (cell == null) return default;
             Region region = cell.GetRegion();
@@ -161,28 +134,7 @@
                 ? new EntityBaseData(GetNextEntityId(), transitionProto.DataRef, position, orientation, OverrideSnapToFloor)
                 : new EntityBaseData(GetNextEntityId(), transitionProto.DataRef, null, null);
 
-<<<<<<< HEAD
             Destination destination = null;
-=======
-            Transition transition = new(baseData, _game.CurrentRepId, regionId, mapAreaId, mapCellId, contextAreaRef, position, null);
-            transition.RegionId = regionId;
-            transition.EnterWorld(cell, position, orientation);
-            _entityDict.Add(baseData.EntityId, transition);
-
-            return transition;
-        }
-
-        public Transition SpawnTargetTeleport(Cell cell, TransitionPrototype transitionProto, Vector3 position, Orientation orientation,
-            bool requiresEnterGameWorld, PrototypeId targetRef, bool OverrideSnapToFloor)
-        {
-            if (cell == null) return default;
-
-            EntityBaseData baseData = (requiresEnterGameWorld == false)
-                ? new EntityBaseData(GetNextEntityId(), transitionProto.DataRef, position, orientation, OverrideSnapToFloor)
-                : new EntityBaseData(GetNextEntityId(), transitionProto.DataRef, null, null);
-
-            var regionConnectionTarget = GameDatabase.GetPrototype<RegionConnectionTargetPrototype>(targetRef);
->>>>>>> 24c2a4c2
 
             if (targetRef != PrototypeId.Invalid)
                 destination = Destination.DestinationFromTarget(targetRef, region, transitionProto);
