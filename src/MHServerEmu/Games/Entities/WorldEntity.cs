--- conflicted
+++ resolved
@@ -133,11 +133,7 @@
             throw new NotImplementedException();
         }
 
-<<<<<<< HEAD
-        public virtual void EnterWorld(Cell cell, Vector3 position, Vector3 orientation)
-=======
         public void EnterWorld(Cell cell, Vector3 position, Orientation orientation)
->>>>>>> 24c2a4c2
         {
             var proto = WorldEntityPrototype;
             Game = cell.Game; // TODO: Init Game to constructor
