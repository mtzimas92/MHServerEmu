--- conflicted
+++ resolved
@@ -215,11 +215,6 @@
 
         public virtual void OnKilled(WorldEntity killer, KillFlags killFlags, WorldEntity directKiller)
         {
-<<<<<<< HEAD
-            CancelScheduledLifespanExpireEvent();
-            // TODO Implement
-            Destroy();
-=======
             // HACK: LOOT
             if (this is Agent agent)
                 Game.LootGenerator.DropRandomLoot(agent);
@@ -270,18 +265,14 @@
                 Destroy();
             else
                 ScheduleDestroyEvent(removeFromWorldTimer);
->>>>>>> 6ee11378
         }
 
         public void Kill(WorldEntity killer = null, KillFlags killFlags = KillFlags.None, WorldEntity directKiller = null)
         {
-<<<<<<< HEAD
             // CancelKillEvent();
 
             // TODO Implement
 
-=======
->>>>>>> 6ee11378
             Properties[PropertyEnum.Health] = 0;
             OnKilled(killer, killFlags, directKiller);   
         }
@@ -847,12 +838,7 @@
 
         public void EndAllPowers(bool v)
         {
-<<<<<<< HEAD
-            return;
-            // throw new NotImplementedException();
-=======
             // TODO
->>>>>>> 6ee11378
         }
 
         public T GetMostResponsiblePowerUser<T>(bool skipPet = false) where T : WorldEntity
