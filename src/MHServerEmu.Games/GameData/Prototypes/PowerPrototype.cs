--- conflicted
+++ resolved
@@ -876,12 +876,7 @@
         public override void PostProcess()
         {
             base.PostProcess();
-<<<<<<< HEAD
-            _positionOffset = Vector3.Zero;
-            if (PositionOffset != null) _positionOffset = PositionOffset.ToVector3();
-=======
             _positionOffset = PositionOffset != null ? PositionOffset.ToVector3() : Vector3.Zero;
->>>>>>> a0caebdc
         }
 
         public bool TargetsAOE()
